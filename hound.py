--- conflicted
+++ resolved
@@ -222,11 +222,8 @@
     session: str = typer.Option(None, "--session", help="Attach to a specific session ID"),
     new_session: bool = typer.Option(False, "--new-session", help="Create a new session"),
     session_private_hypotheses: bool = typer.Option(False, "--session-private-hypotheses", help="Keep new hypotheses private to this session"),
-<<<<<<< HEAD
-    telemetry: bool = typer.Option(False, "--telemetry", help="Expose local telemetry SSE/control and register instance")
-=======
+    telemetry: bool = typer.Option(False, "--telemetry", help="Expose local telemetry SSE/control and register instance"),
     strategist_two_pass: bool = typer.Option(False, "--strategist-two-pass", help="Enable strategist two-pass self-critique to reduce false positives")
->>>>>>> 7fc1d8e9
 ):
     """Run autonomous security audit (plans investigations automatically)."""
     from commands.agent import agent as agent_command
@@ -312,11 +309,8 @@
         'session': session,
         'new_session': new_session,
         'session_private_hypotheses': session_private_hypotheses,
-<<<<<<< HEAD
-        'telemetry': telemetry
-=======
+        'telemetry': telemetry,
         'strategist_two_pass': strategist_two_pass
->>>>>>> 7fc1d8e9
     })
 
 
